import os
import sys
import json
import time
import parsel
import logging
import datetime
import requests
import http.cookiejar

from requests.adapters import HTTPAdapter
from requests.packages.urllib3.util.retry import Retry

logger = logging.getLogger(__name__)


def _clean_name(dirty_str):
    allowed_chars = (' ', '_', '.', '-', '[', ']')
    clean = []
    for c in dirty_str.replace('+', '_').replace(':', ' -'):
        if c.isalpha() or c.isdigit() or c in allowed_chars:
            clean.append(c)

    return "".join(clean).strip().rstrip('.')


DEFAULT_TIMEOUT = 5  # seconds


class TimeoutHTTPAdapter(HTTPAdapter):
    def __init__(self, *args, **kwargs):
        self.timeout = DEFAULT_TIMEOUT
        if "timeout" in kwargs:
            self.timeout = kwargs["timeout"]
            del kwargs["timeout"]
        super().__init__(*args, **kwargs)

    def send(self, request, **kwargs):
        timeout = kwargs.get("timeout")
        if timeout is None:
            kwargs["timeout"] = self.timeout
        return super().send(request, **kwargs)


class DownloadLibrary:

    def __init__(self, library_path, cookie_path=None, cookie_auth=None,
                 progress_bar=False, ext_include=None, ext_exclude=None,
                 platform_include=None, purchase_keys=None, trove=False,
                 update=False, content_types=None):
        self.library_path = library_path
        self.progress_bar = progress_bar
        self.ext_include = [] if ext_include is None else list(map(str.lower, ext_include))  # noqa: E501
        self.ext_exclude = [] if ext_exclude is None else list(map(str.lower, ext_exclude))  # noqa: E501

        if platform_include is None or 'all' in platform_include:
            # if 'all', then do not need to use this check
            platform_include = []
        self.platform_include = list(map(str.lower, platform_include))

        self.purchase_keys = purchase_keys
        self.trove = trove
        self.update = update
        self.content_types = ['web'] if content_types is None else list(map(str.lower, content_types))  # noqa: E501

        retries = Retry(total=3, backoff_factor=1,
                        status_forcelist=[429, 500, 502, 503, 504])
        timeout_adapter = TimeoutHTTPAdapter(max_retries=retries)

        self.session = requests.Session()
        self.session.mount('http://', timeout_adapter)
        self.session.mount('https://', timeout_adapter)
        if cookie_path:
            try:
                cookie_jar = http.cookiejar.MozillaCookieJar(cookie_path)
                cookie_jar.load()
                self.session.cookies = cookie_jar
            except http.cookiejar.LoadError:
                # Still support the original cookie method
                with open(cookie_path, 'r') as f:
                    self.session.headers.update({'cookie': f.read().strip()})
        elif cookie_auth:
            self.session.headers.update(
                {'cookie': '_simpleauth_sess={}'.format(cookie_auth)}
            )

    def start(self):

        self.cache_file = os.path.join(self.library_path, '.cache.json')
        self.cache_file_temp = os.path.join(self.library_path, '.tmp.cache.json')
        self.cache_data = self._load_cache_data(self.cache_file)
        self.purchase_keys = self.purchase_keys if self.purchase_keys else self._get_purchase_keys()  # noqa: E501

        if self.trove is True:
            logger.info("Only checking the Humble Trove...")
            for product in self._get_trove_products():
                title = _clean_name(product['human-name'])
                self._process_trove_product(title, product)
        else:
            for order_id in self.purchase_keys:
                self._process_order_id(order_id)

    def _get_trove_download_url(self, machine_name, web_name):
        try:
            sign_r = self.session.post(
                'https://www.humblebundle.com/api/v1/user/download/sign',
                data={
                    'machine_name': machine_name,
                    'filename': web_name,
                },
            )
        except Exception:
            logger.error("Failed to get download url for trove product {title}"
                         .format(title=web_name))
            return None

        logger.debug("Signed url response {sign_r}".format(sign_r=sign_r))
        if sign_r.json().get('_errors') == 'Unauthorized':
            logger.critical("Your account does not have access to the Trove")
            sys.exit()
        signed_url = sign_r.json()['signed_url']
        logger.debug("Signed url {signed_url}".format(signed_url=signed_url))
        return signed_url

    def _process_trove_product(self, title, product):
        for platform, download in product['downloads'].items():
            # Sometimes the name has a dir in it
            # Example is "Broken Sword 5 - the Serpent's Curse"
            # Only the windows file has a dir like
            # "revolutionsoftware/BS5_v2.2.1-win32.zip"
            if self._should_download_platform(platform) is False:  # noqa: E501
                logger.info("Skipping {platform} for {product_title}"
                            .format(platform=platform,
                                    product_title=title))
                continue

            web_name = download['url']['web'].split('/')[-1]
            ext = web_name.split('.')[-1]
            if self._should_download_file_type(ext) is False:
                logger.info("Skipping the file {web_name}"
                            .format(web_name=web_name))
                continue

            cache_file_key = 'trove:{name}'.format(name=web_name)
            file_info = {
                'uploaded_at': (download.get('uploaded_at')
                                or download.get('timestamp')
                                or product.get('date_added', '0')),
                'md5': download.get('md5', 'UNKNOWN_MD5'),
            }
            cache_file_info = self.cache_data.get(cache_file_key, {})

            if cache_file_info != {} and self.update is not True:
                # Do not care about checking for updates at this time
                continue

            if (file_info['uploaded_at'] != cache_file_info.get('uploaded_at')
                    and file_info['md5'] != cache_file_info.get('md5')):
                product_folder = os.path.join(
                    self.library_path, 'Humble Trove', title
                )
                # Create directory to save the files to
                try:
                    os.makedirs(product_folder)  # noqa: E701
                except OSError:
                    pass  # noqa: E701
                local_filename = os.path.join(
                    product_folder,
                    web_name,
                )
                signed_url = self._get_trove_download_url(
                    download['machine_name'],
                    web_name,
                )
                if signed_url is None:
                    # Failed to get signed url. Error logged in fn
                    continue

                try:
                    product_r = self.session.get(signed_url, stream=True)
                except Exception:
                    logger.error("Failed to get trove product {title}"
                                 .format(title=web_name))
                    continue

                if 'uploaded_at' in cache_file_info:
                    uploaded_at = time.strftime(
                        '%Y-%m-%d',
                        time.localtime(int(cache_file_info['uploaded_at']))
                    )
                else:
                    uploaded_at = None

                self._process_download(
                    product_r,
                    cache_file_key,
                    file_info,
                    local_filename,
                    rename_str=uploaded_at,
                )

    def _get_trove_products(self):
        trove_products = []
        idx = 0
        trove_base_url = 'https://www.humblebundle.com/api/v1/trove/chunk?property=popularity&direction=desc&index={idx}'   # noqa: E501
        while True:
            logger.debug("Collecting trove product data from api pg:{idx} ..."
                         .format(idx=idx))
            trove_page_url = trove_base_url.format(idx=idx)
            try:
                trove_r = self.session.get(trove_page_url)
            except Exception:
                logger.error("Failed to get products from Humble Trove")
                return []

            page_content = trove_r.json()

            if len(page_content) == 0:
                break

            trove_products.extend(page_content)
            idx += 1

        return trove_products

    def _process_order_id(self, order_id):
        order_url = 'https://www.humblebundle.com/api/v1/order/{order_id}?all_tpkds=true'.format(order_id=order_id)  # noqa: E501
        try:
            order_r = self.session.get(
                order_url,
                headers={
                    'content-type': 'application/json',
                    'content-encoding': 'gzip',
                },
            )
        except Exception:
            logger.error("Failed to get order key {order_id}"
                         .format(order_id=order_id))
            return

        logger.debug("Order request: {order_r}".format(order_r=order_r))
        order = order_r.json()
        bundle_title = _clean_name(order['product']['human_name'])
        logger.info("Checking bundle: " + str(bundle_title))
        for product in order['subproducts']:
            self._process_product(order_id, bundle_title, product)

    def _rename_old_file(self, local_filename, append_str):
        # Check if older file exists, if so rename
        if os.path.isfile(local_filename) is True:
            filename_parts = local_filename.rsplit('.', 1)
            new_name = "{name}_{append_str}.{ext}"\
                       .format(name=filename_parts[0],
                               append_str=append_str,
                               ext=filename_parts[1])
            os.rename(local_filename, new_name)
            logger.info("Renamed older file to {new_name}"
                        .format(new_name=new_name))

    def _process_product(self, order_id, bundle_title, product):
        product_title = _clean_name(product['human_name'])
        # Get all types of download for a product
        for download_type in product['downloads']:
            if self._should_download_platform(download_type['platform']) is False:  # noqa: E501
                logger.info("Skipping {platform} for {product_title}"
                            .format(platform=download_type['platform'],
                                    product_title=product_title))
                continue

            product_folder = os.path.join(
                self.library_path, bundle_title, product_title
            )
            # Create directory to save the files to
            try:
                os.makedirs(product_folder)  # noqa: E701
            except OSError:
                pass  # noqa: E701

            # Download each file type of a product
            for file_type in download_type['download_struct']:
<<<<<<< HEAD
                for content_type in self.content_types:
                    try:
                        url = file_type['url'][content_type]
                    except KeyError:
                        logger.info("No url found: {bundle_title}/{product_title}"
                                    .format(bundle_title=bundle_title,
                                            product_title=product_title))
                        continue

                    url_filename = url.split('?')[0].split('/')[-1]
                    cache_file_key = order_id + ':' + url_filename
                    ext = url_filename.split('.')[-1]
                    if self._should_download_file_type(ext) is False:
                        logger.info("Skipping the file {url_filename}"
                                    .format(url_filename=url_filename))
                        continue

                    local_filename = os.path.join(product_folder, url_filename)
                    cache_file_info = self.cache_data.get(cache_file_key, {})

                    if cache_file_info != {} and self.update is not True:
                        # Do not care about checking for updates at this time
                        continue

                    try:
                        product_r = self.session.get(url, stream=True)
                    except Exception:
                        logger.error("Failed to download {url}".format(url=url))
                        continue

                    # Check to see if the file still exists
                    if product_r.status_code != 200:
                        logger.debug(
                            "File missing for {bundle_title}/{product_title}: {url}"
                            .format(bundle_title=bundle_title,
                                    product_title=product_title,
                                    url=url))
                        continue

                    logger.debug("Item request: {product_r}, Url: {url}"
                                .format(product_r=product_r, url=url))
                    file_info = {
                        'url_last_modified': product_r.headers['Last-Modified'],
                    }
                    if file_info['url_last_modified'] != cache_file_info.get('url_last_modified'):  # noqa: E501
                        if 'url_last_modified' in cache_file_info:
                            last_modified = datetime.datetime.strptime(
                                cache_file_info['url_last_modified'],
                                '%a, %d %b %Y %H:%M:%S %Z'
                            ).strftime('%Y-%m-%d')
                        else:
                            last_modified = None
                        self._process_download(
                            product_r,
                            cache_file_key,
                            file_info,
                            local_filename,
                            rename_str=last_modified,
                        )
=======
                try:
                    url = file_type['url']['web']
                except KeyError:
                    if file_type.get("human_size") != "0 bytes":
                        logger.info("No url found: {bundle_title}/{product_title}"
                                    .format(bundle_title=bundle_title,
                                            product_title=product_title))
                    continue

                url_filename = url.split('?')[0].split('/')[-1]
                cache_file_key = order_id + ':' + url_filename
                ext = url_filename.split('.')[-1]
                if self._should_download_file_type(ext) is False:
                    logger.info("Skipping the file {url_filename}"
                                .format(url_filename=url_filename))
                    continue

                local_filename = os.path.join(product_folder, url_filename)
                cache_file_info = self.cache_data.get(cache_file_key, {})

                if cache_file_info != {} and self.update is not True:
                    # Do not care about checking for updates at this time
                    continue

                try:
                    product_r = self.session.get(url, stream=True)
                except Exception:
                    logger.error("Failed to download {url}".format(url=url))
                    continue

                # Check to see if the file still exists
                if product_r.status_code != 200:
                    logger.debug(
                        "File missing for {bundle_title}/{product_title}: {url}"
                        .format(bundle_title=bundle_title,
                                product_title=product_title,
                                url=url))
                    continue

                logger.debug("Item request: {product_r}, Url: {url}"
                             .format(product_r=product_r, url=url))
                file_info = {
                    'url_last_modified': product_r.headers['Last-Modified'],
                }
                if file_info['url_last_modified'] != cache_file_info.get('url_last_modified'):  # noqa: E501
                    if 'url_last_modified' in cache_file_info:
                        last_modified = datetime.datetime.strptime(
                            cache_file_info['url_last_modified'],
                            '%a, %d %b %Y %H:%M:%S %Z'
                        ).strftime('%Y-%m-%d')
                    else:
                        last_modified = None
                    self._process_download(
                        product_r,
                        cache_file_key,
                        file_info,
                        local_filename,
                        rename_str=last_modified,
                    )
>>>>>>> bb3c041b

    def _update_cache_data(self, cache_file_key, file_info):
        self.cache_data[cache_file_key] = file_info
        # Update cache file with newest data so if the script
        # quits it can keep track of the progress
        # Note: Only safe because of single thread,
        # need to change if refactor to multi threading
        with open(self.cache_file_temp, 'w') as outfile:
            json.dump(
                self.cache_data, outfile,
                sort_keys=True, indent=4,
            )
            outfile.close() #explicitly close outfile and flush output buffer.
            os.rename(self.cache_file_temp,self.cache_file) #rename temp file to real file.

    def _process_download(self, open_r, cache_file_key, file_info,
                          local_filename, rename_str=None):
        try:
            if rename_str:
                self._rename_old_file(local_filename, rename_str)

            self._download_file(open_r, local_filename)

        except (Exception, KeyboardInterrupt) as e:
            if self.progress_bar:
                # Do not overwrite the progress bar on next print
                print()
            logger.error("Failed to download file {local_filename}"
                         .format(local_filename=local_filename))

            # Clean up broken downloaded file
            try:
                os.remove(local_filename)  # noqa: E701
            except OSError:
                pass  # noqa: E701

            if type(e).__name__ == 'KeyboardInterrupt':
                sys.exit()

        else:
            if self.progress_bar:
                # Do not overwrite the progress bar on next print
                print()
            self._update_cache_data(cache_file_key, file_info)

        finally:
            # Since its a stream connection, make sure to close it
            open_r.connection.close()

    def _download_file(self, product_r, local_filename):
        logger.info("Downloading: {local_filename}"
                    .format(local_filename=local_filename))

        with open(local_filename, 'wb') as outfile:
            total_length = product_r.headers.get('content-length')
            if total_length is None:  # no content length header
                outfile.write(product_r.content)
            else:
                dl = 0
                total_length = int(total_length)
                for data in product_r.iter_content(chunk_size=4096):
                    dl += len(data)
                    outfile.write(data)
                    pb_width = 50
                    done = int(pb_width * dl / total_length)
                    if self.progress_bar:
                        print("\t{percent:3d}% [{filler}{space}]"
                              .format(percent=done * 100 // pb_width,
                                      filler='=' * done,
                                      space=' ' * (pb_width - done),
                                      ), end='\r')

                if dl != total_length:
                    raise ValueError("Download did not complete")

    def _load_cache_data(self, cache_file):
        try:
            with open(cache_file, 'r') as f:
                cache_data = json.load(f)
        except FileNotFoundError:
            cache_data = {}

        return cache_data

    def _get_purchase_keys(self):
        try:
            library_r = self.session.get('https://www.humblebundle.com/home/library')  # noqa: E501
        except Exception:
            logger.exception("Failed to get list of purchases")
            return []

        logger.debug("Library request: " + str(library_r))
        library_page = parsel.Selector(text=library_r.text)
        user_data = library_page.css('#user-home-json-data').xpath('string()').extract_first()  # noqa: E501
        if user_data is None:
            raise Exception("Unable to download user-data, cookies missing?")
        orders_json = json.loads(user_data)
        return orders_json['gamekeys']

    def _should_download_platform(self, platform):
        platform = platform.lower()
        if self.platform_include and platform not in self.platform_include:
            return False
        return True

    def _should_download_file_type(self, ext):
        ext = ext.lower()
        if self.ext_include != []:
            return ext in self.ext_include
        elif self.ext_exclude != []:
            return ext not in self.ext_exclude
        return True<|MERGE_RESOLUTION|>--- conflicted
+++ resolved
@@ -278,14 +278,14 @@
 
             # Download each file type of a product
             for file_type in download_type['download_struct']:
-<<<<<<< HEAD
                 for content_type in self.content_types:
                     try:
                         url = file_type['url'][content_type]
                     except KeyError:
-                        logger.info("No url found: {bundle_title}/{product_title}"
-                                    .format(bundle_title=bundle_title,
-                                            product_title=product_title))
+                        if file_type.get("human_size") != "0 bytes":
+                            logger.info("No url found: {bundle_title}/{product_title}"
+                                        .format(bundle_title=bundle_title,
+                                                product_title=product_title))
                         continue
 
                     url_filename = url.split('?')[0].split('/')[-1]
@@ -338,67 +338,6 @@
                             local_filename,
                             rename_str=last_modified,
                         )
-=======
-                try:
-                    url = file_type['url']['web']
-                except KeyError:
-                    if file_type.get("human_size") != "0 bytes":
-                        logger.info("No url found: {bundle_title}/{product_title}"
-                                    .format(bundle_title=bundle_title,
-                                            product_title=product_title))
-                    continue
-
-                url_filename = url.split('?')[0].split('/')[-1]
-                cache_file_key = order_id + ':' + url_filename
-                ext = url_filename.split('.')[-1]
-                if self._should_download_file_type(ext) is False:
-                    logger.info("Skipping the file {url_filename}"
-                                .format(url_filename=url_filename))
-                    continue
-
-                local_filename = os.path.join(product_folder, url_filename)
-                cache_file_info = self.cache_data.get(cache_file_key, {})
-
-                if cache_file_info != {} and self.update is not True:
-                    # Do not care about checking for updates at this time
-                    continue
-
-                try:
-                    product_r = self.session.get(url, stream=True)
-                except Exception:
-                    logger.error("Failed to download {url}".format(url=url))
-                    continue
-
-                # Check to see if the file still exists
-                if product_r.status_code != 200:
-                    logger.debug(
-                        "File missing for {bundle_title}/{product_title}: {url}"
-                        .format(bundle_title=bundle_title,
-                                product_title=product_title,
-                                url=url))
-                    continue
-
-                logger.debug("Item request: {product_r}, Url: {url}"
-                             .format(product_r=product_r, url=url))
-                file_info = {
-                    'url_last_modified': product_r.headers['Last-Modified'],
-                }
-                if file_info['url_last_modified'] != cache_file_info.get('url_last_modified'):  # noqa: E501
-                    if 'url_last_modified' in cache_file_info:
-                        last_modified = datetime.datetime.strptime(
-                            cache_file_info['url_last_modified'],
-                            '%a, %d %b %Y %H:%M:%S %Z'
-                        ).strftime('%Y-%m-%d')
-                    else:
-                        last_modified = None
-                    self._process_download(
-                        product_r,
-                        cache_file_key,
-                        file_info,
-                        local_filename,
-                        rename_str=last_modified,
-                    )
->>>>>>> bb3c041b
 
     def _update_cache_data(self, cache_file_key, file_info):
         self.cache_data[cache_file_key] = file_info
